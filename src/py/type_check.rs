--- conflicted
+++ resolved
@@ -863,11 +863,7 @@
             Ok((env, Expr::Slice {lo, hi, ty, i}))
         },
         Expr::Tuple {elems, i, ..} => {
-<<<<<<< HEAD
-            let elems = elems.smap_result(|e| type_check_expr(env, e))?;
-=======
             let (env, elems) = elems.smap_accum_l_result(Ok(env), type_check_expr)?;
->>>>>>> 45318a78
             let elem_types = elems.iter()
                 .map(|e| e.get_type().clone())
                 .collect::<Vec<Type>>();
@@ -898,14 +894,6 @@
                 None => py_type_error!(i, "Unknown return type of function {id}")?
             };
             Ok((env, Expr::Call {id, args, ty, i}))
-        },
-        Expr::Call {id: _id, args, i: _i, ..} => {
-            let args = args.smap_result(|arg| type_check_expr(env, arg))?;
-            let _arg_types = args.iter()
-                .map(|e| e.get_type().clone())
-                .collect::<Vec<Type>>();
-            // TODO: look up function by its id (string) and instantiate based on argument types
-            todo!()
         },
         Expr::NeutralElement {op, tyof, i} => {
             let (env, tyof) = type_check_expr(env, *tyof)?;
